dist: xenial
language: rust
matrix:
  include:
    - os: linux
      rust: nightly
      env: GTK=3.14 FEATURES=
    - os: linux
      rust: nightly
      env: GTK=3.24 FEATURES=v2_48
    - os: linux
      rust: beta
      env: GTK=3.14 FEATURES=
    - os: linux
      rust: beta
      env: GTK=3.24 FEATURES=v2_48
    - os: linux
      rust: 1.40.0
      env: GTK=3.14 FEATURES=
    - os: linux
      rust: 1.40.0
      env: GTK=3.24 FEATURES=v2_48
    - os: linux
      rust: stable
      env: GTK=3.14 FEATURES=
    - os: linux
      rust: stable
      env: GTK=3.24 FEATURES=v2_48
    - os: osx
      rust: nightly
      env: GTK=3.14 FEATURES=
    # - os: osx
    #   rust: nightly
    #   env: GTK=3.24 FEATURES=v2_48
    - os: osx
      rust: beta
      env: GTK=3.14 FEATURES=
    # - os: osx
    #   rust: beta
    #   env: GTK=3.24 FEATURES=v2_48
    - os: osx
      rust: 1.40.0
      env: GTK=3.14 FEATURES=
    # - os: osx
    #   rust: 1.40.0
    #   env: GTK=3.24 FEATURES=v2_48
    - os: osx
      rust: stable
      env: GTK=3.14 FEATURES=
    # - os: osx
    #   rust: stable
    #   env: GTK=3.24 FEATURES=v2_48
    - os: linux
      rust: nightly
      env: GTK=3.14 FEATURES= ARM=1 OTHER_TARGET="--target armv7-unknown-linux-gnueabihf"
    - os: linux
      rust: nightly
      env: GTK=3.24 FEATURES=v2_48 ARM=1 OTHER_TARGET="--target armv7-unknown-linux-gnueabihf"
addons:
  apt:
    packages:
    - libgtk-3-dev
    - libmount-dev
    - python3
before_install:
  - if [[ "$TRAVIS_OS_NAME" == "osx" ]]; then brew update; fi
  - if [[ "$TRAVIS_OS_NAME" == "osx" ]]; then brew unlink python@2; fi
  - if [[ "$TRAVIS_OS_NAME" == "osx" ]]; then brew install gtk+3 cairo atk; fi
  - if [[ "$ARM" == "1" ]]; then rustup target add armv7-unknown-linux-gnueabihf; fi
script:
  - if [ "$TRAVIS_RUST_VERSION" == "beta" ]; then
    rustup component add clippy;
    cargo clippy --release;
    fi
  - if [ "$TRAVIS_RUST_VERSION" == "stable" ] && ! [ "$ARM" == "1" ]; then
    rustup component add rustfmt;
    make regen_check;
    fi
  - if ! [ "$ARM" == "1" ]; then
    cargo doc --features "dox";
    fi
  - if ! [ "$ARM" == "1" ]; then
    cargo test --features "$FEATURES";
    fi
  - if [ "$ARM" == "1" ]; then
    PKG_CONFIG_ALLOW_CROSS=1 cargo build --features "$FEATURES" $OTHER_TARGET;
    fi
  - rustc --version
  - python3 clone_tests/clone_compilation_errors.py
  - mkdir .cargo
  - echo 'paths = ["."]' > .cargo/config
<<<<<<< HEAD
  - git clone -q --depth 50 -b master https://github.com/gtk-rs/examples _examples
  - cd _examples
  - ./build_travis.sh
=======
  - git clone -q --depth 50 -b pending https://github.com/gtk-rs/examples _examples;
  - cd _examples;
  - ./build_travis.sh;
  - if [ "$TRAVIS_RUST_VERSION" == "stable" ] && [ "$GTK" == "3.14" ]; then
      cd ..;
      git clone https://github.com/gtk-rs/checker;
      cd checker && cargo build --release;
      cd .. && ./checker/target/release/checker .;
    fi
  - if [ "$TRAVIS_OS_NAME" == "linux" ] && [ "$TRAVIS_RUST_VERSION" == "stable"] && [ "$GTK" == "3.24" ]; then
      rustup component add clippy;
      cargo clippy --tests -- -D warnings;
    fi
>>>>>>> 9edc9b43
<|MERGE_RESOLUTION|>--- conflicted
+++ resolved
@@ -89,14 +89,9 @@
   - python3 clone_tests/clone_compilation_errors.py
   - mkdir .cargo
   - echo 'paths = ["."]' > .cargo/config
-<<<<<<< HEAD
-  - git clone -q --depth 50 -b master https://github.com/gtk-rs/examples _examples
+  - git clone -q --depth 50 -b pending https://github.com/gtk-rs/examples _examples
   - cd _examples
   - ./build_travis.sh
-=======
-  - git clone -q --depth 50 -b pending https://github.com/gtk-rs/examples _examples;
-  - cd _examples;
-  - ./build_travis.sh;
   - if [ "$TRAVIS_RUST_VERSION" == "stable" ] && [ "$GTK" == "3.14" ]; then
       cd ..;
       git clone https://github.com/gtk-rs/checker;
@@ -106,5 +101,4 @@
   - if [ "$TRAVIS_OS_NAME" == "linux" ] && [ "$TRAVIS_RUST_VERSION" == "stable"] && [ "$GTK" == "3.24" ]; then
       rustup component add clippy;
       cargo clippy --tests -- -D warnings;
-    fi
->>>>>>> 9edc9b43
+    fi