--- conflicted
+++ resolved
@@ -70,10 +70,6 @@
   - rustc --version
   - mkdir .cargo
   - echo 'paths = ["."]' > .cargo/config
-<<<<<<< HEAD
-  - git clone -q --depth 50 https://github.com/rust-gnome/examples _examples
-=======
   - git clone -q --depth 50 -b pending https://github.com/gtk-rs/examples _examples
->>>>>>> 7cb6ad16
   - cd _examples
   - ./build_travis.sh