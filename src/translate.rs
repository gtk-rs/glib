// Copyright 2015, The Gtk-rs Project Developers.
// See the COPYRIGHT file at the top-level directory of this distribution.
// Licensed under the MIT license, see the LICENSE file or <http://opensource.org/licenses/MIT>

//! Translation between GLib/GLib-based FFI types and their Rust counterparts.
//!
//! This module allows library bindings authors to decouple type translation
//! logic and use unified idioms at FFI boundaries. It also implements
//! translation of GLib core data types.
//!
//! `FromGlib`, `from_glib` and `ToGlib` translate simple types like `bool`.
//!
//! ```ignore
//!     pub fn set_accept_focus(&self, accept_focus: bool) {
//!         unsafe { gdk_sys::gdk_window_set_accept_focus(self.pointer, accept_focus.to_glib()) }
//!     }
//!
//!     pub fn get_accept_focus(&self) -> bool {
//!         unsafe { from_glib(gdk_sys::gdk_window_get_accept_focus(self.pointer)) }
//!     }
//! ```
//!
//! `ToGlibPtr`, `FromGlibPtrNone`, `FromGlibPtrFull` and `FromGlibPtrBorrow` work on `gpointer`s
//! and ensure correct ownership of values
//! according to [Glib ownership transfer rules](https://gi.readthedocs.io/en/latest/annotations/giannotations.html).
//!
//! `FromGlibPtrNone` and `FromGlibPtrFull`
//! must be called on values obtained from C,
//! according to their `transfer` annotations.
//! They acquire non-gobject types,
//! as well as turning floating references to strong ones,
//! which are the only ones properly handled by the Rust bindings.
//!
//! For more information about floating references, please refer to the "Floating references" section
//! of [the gobject reference](https://developer.gnome.org/gobject/stable/gobject-The-Base-Object-Type.html).
//!
//! ```ignore
//!     fn get_title(&self) -> Option<String> {
//!         unsafe {
//!             let title = gtk_sys::gtk_window_get_title(self.pointer);
//!             from_glib_none(title)
//!         }
//!     }
//!     fn create_bool(value: gboolean) -> Variant {
//!         unsafe {
//!             let variant = glib_sys::g_variant_new_boolean(value);
//!             // g_variant_new_boolean has `transfer none`
//!             from_glib_none(variant)
//!         }
//!     }
//! ```
//!
//! Letting the foreign library borrow pointers from the Rust side often
//! requires having a temporary variable of an intermediate type (e.g. `CString`).
//! A `Stash` contains the temporary storage and a pointer into it that
//! is valid for the lifetime of the `Stash`. As the lifetime of the `Stash` returned
//! from `to_glib_none` is at least the enclosing statement, you can avoid explicitly
//! binding the stash in most cases and just take the pointer out of it:
//!
//! ```ignore
//!     pub fn set_icon_name(&self, name: &str) {
//!         unsafe {
//!             gdk_sys::gdk_window_set_icon_name(self.pointer, name.to_glib_none().0)
//!         }
//!     }
//! ```

use glib_sys;
use libc::{c_char, size_t};
use std::char;
use std::cmp::Ordering;
use std::collections::HashMap;
use std::ffi::{CStr, CString};
use std::ffi::{OsStr, OsString};
use std::mem;
#[cfg(not(windows))]
use std::os::unix::prelude::*;
use std::path::{Path, PathBuf};
use std::ptr;

/// A pointer
pub trait Ptr: Copy + 'static {
    fn is_null(&self) -> bool;
    fn from<X>(ptr: *mut X) -> Self;
    fn to<X>(self) -> *mut X;
}

impl<T: 'static> Ptr for *const T {
    #[inline]
    fn is_null(&self) -> bool {
        (*self).is_null()
    }

    #[inline]
    fn from<X>(ptr: *mut X) -> *const T {
        ptr as *const T
    }

    #[inline]
    fn to<X>(self) -> *mut X {
        self as *mut X
    }
}

impl<T: 'static> Ptr for *mut T {
    #[inline]
    fn is_null(&self) -> bool {
        (*self).is_null()
    }

    #[inline]
    fn from<X>(ptr: *mut X) -> *mut T {
        ptr as *mut T
    }

    #[inline]
    fn to<X>(self) -> *mut X {
        self as *mut X
    }
}

/// Overrides pointer mutability.
///
/// Use when the C API should be specifying a const pointer but doesn't.
pub fn mut_override<T>(ptr: *const T) -> *mut T {
    ptr as *mut T
}

/// Overrides pointer constness.
///
/// Use when the C API need const pointer, but function with `IsA<T>` constraint,
/// that usaly don't have const pointer conversion.
pub fn const_override<T>(ptr: *mut T) -> *const T {
    ptr as *const T
}

/// A trait for creating an uninitialized value. Handy for receiving outparams.
pub trait Uninitialized {
    /// Returns an uninitialized value.
    #[allow(clippy::missing_safety_doc)]
    unsafe fn uninitialized() -> Self;
}

/// Returns an uninitialized value.
#[inline]
#[allow(clippy::missing_safety_doc)]
pub unsafe fn uninitialized<T: Uninitialized>() -> T {
    T::uninitialized()
}

/// Helper type that stores temporary values used for translation.
///
/// `P` is the foreign type pointer and the first element of the tuple.
///
/// `T` is the Rust type that is translated.
///
/// The second element of the tuple is the temporary storage defined
/// by the implementation of `ToGlibPtr<P> for T`
///
/// Say you want to pass a `*mut GdkWindowAttr` to a foreign function. The `Stash`
/// will own a `GdkWindowAttr` and a `CString` that `GdkWindowAttr::title` points into.
///
/// ```ignore
/// impl <'a> ToGlibPtr<'a, *mut glib_sys::GdkWindowAttr> for WindowAttr {
///     type Storage = (Box<glib_sys::GdkWindowAttr>, Stash<'a, *const c_char, Option<String>>);
///
///     fn to_glib_none(&'a self) -> Stash<*mut glib_sys::GdkWindowAttr, WindowAttr> {
///         let title = self.title.to_glib_none();
///
///         let mut attrs = Box::new(glib_sys::GdkWindowAttr {
///             title: title.0,
///             // ....
///         });
///
///         Stash(&mut *attrs, (attrs, title))
///     }
/// }
/// ```
pub struct Stash<'a, P: Copy, T: ?Sized + ToGlibPtr<'a, P>>(
    pub P,
    pub <T as ToGlibPtr<'a, P>>::Storage,
);

pub struct StashMut<'a, P: Copy, T: ?Sized>(pub P, pub <T as ToGlibPtrMut<'a, P>>::Storage)
where
    T: ToGlibPtrMut<'a, P>;

/// Wrapper around values representing borrowed C memory.
///
/// This is returned by `from_glib_borrow()` and ensures that the wrapped value
/// is never dropped when going out of scope.
///
/// Borrowed values must never be passed by value or mutable reference to safe Rust code and must
/// not leave the C scope in which they are valid.
#[derive(Debug)]
pub struct Borrowed<T>(mem::ManuallyDrop<T>);

impl<T> Borrowed<T> {
    /// Creates a new borrowed value.
    pub fn new(val: T) -> Self {
        Self(mem::ManuallyDrop::new(val))
    }

    /// Extracts the contained value.
    ///
    /// # Safety
    ///
    /// The returned value must never be dropped and instead has to be passed to `mem::forget()` or
    /// be directly wrapped in `mem::ManuallyDrop` or another `Borrowed` wrapper.
    pub unsafe fn into_inner(self) -> T {
        mem::ManuallyDrop::into_inner(self.0)
    }
}

impl<T> AsRef<T> for Borrowed<T> {
    fn as_ref(&self) -> &T {
        &*self.0
    }
}

impl<T> std::ops::Deref for Borrowed<T> {
    type Target = T;

    fn deref(&self) -> &T {
        &*self.0
    }
}

/// Translate a simple type.
pub trait ToGlib {
    type GlibType;

    fn to_glib(&self) -> Self::GlibType;
}

impl ToGlib for bool {
    type GlibType = glib_sys::gboolean;

    #[inline]
    fn to_glib(&self) -> glib_sys::gboolean {
        if *self {
            glib_sys::GTRUE
        } else {
            glib_sys::GFALSE
        }
    }
}

impl ToGlib for char {
    type GlibType = u32;

    #[inline]
    fn to_glib(&self) -> u32 {
        *self as u32
    }
}

impl ToGlib for Option<char> {
    type GlibType = u32;

    #[inline]
    fn to_glib(&self) -> u32 {
        self.as_ref().map(|&c| c as u32).unwrap_or(0)
    }
}

impl ToGlib for Ordering {
    type GlibType = i32;

    #[inline]
    fn to_glib(&self) -> i32 {
        match *self {
            Ordering::Less => -1,
            Ordering::Equal => 0,
            Ordering::Greater => 1,
        }
    }
}

/// Provides the default pointer type to be used in some container conversions.
///
/// It's `*mut c_char` for `String`, `*mut GtkButton` for `gtk::Button`, etc.
pub trait GlibPtrDefault {
    type GlibType: Ptr;
}

impl<'a, T: ?Sized + GlibPtrDefault> GlibPtrDefault for &'a T {
    type GlibType = <T as GlibPtrDefault>::GlibType;
}

/// Translate to a pointer.
pub trait ToGlibPtr<'a, P: Copy> {
    type Storage;

    /// Transfer: none.
    ///
    /// The pointer in the `Stash` is only valid for the lifetime of the `Stash`.
    fn to_glib_none(&'a self) -> Stash<'a, P, Self>;

    /// Transfer: container.
    ///
    /// We transfer the container ownership to the foreign library retaining
    /// the elements ownership.
    fn to_glib_container(&'a self) -> Stash<'a, P, Self> {
        unimplemented!();
    }

    /// Transfer: full.
    ///
    /// We transfer the ownership to the foreign library.
    fn to_glib_full(&self) -> P {
        unimplemented!();
    }
}
///
/// Translate to a pointer with a mutable borrow.
pub trait ToGlibPtrMut<'a, P: Copy> {
    type Storage;

    /// Transfer: none.
    ///
    /// The pointer in the `Stash` is only valid for the lifetime of the `Stash`.
    fn to_glib_none_mut(&'a mut self) -> StashMut<P, Self>;
}

impl<'a, P: Ptr, T: ToGlibPtr<'a, P>> ToGlibPtr<'a, P> for Option<T> {
    type Storage = Option<<T as ToGlibPtr<'a, P>>::Storage>;

    #[inline]
    fn to_glib_none(&'a self) -> Stash<'a, P, Option<T>> {
        self.as_ref()
            .map_or(Stash(Ptr::from::<()>(ptr::null_mut()), None), |s| {
                let s = s.to_glib_none();
                Stash(s.0, Some(s.1))
            })
    }

    #[inline]
    fn to_glib_full(&self) -> P {
        self.as_ref()
            .map_or(Ptr::from::<()>(ptr::null_mut()), ToGlibPtr::to_glib_full)
    }
}

impl<'a, 'opt: 'a, P: Ptr, T: ToGlibPtrMut<'a, P>> ToGlibPtrMut<'a, P> for Option<&'opt mut T> {
    type Storage = Option<<T as ToGlibPtrMut<'a, P>>::Storage>;

    #[inline]
    fn to_glib_none_mut(&'a mut self) -> StashMut<'a, P, Option<&'opt mut T>> {
        self.as_mut()
            .map_or(StashMut(Ptr::from::<()>(ptr::null_mut()), None), |s| {
                let s = s.to_glib_none_mut();
                StashMut(s.0, Some(s.1))
            })
    }
}

impl<'a, P: Ptr, T: ?Sized + ToGlibPtr<'a, P>> ToGlibPtr<'a, P> for &'a T {
    type Storage = <T as ToGlibPtr<'a, P>>::Storage;

    #[inline]
    fn to_glib_none(&'a self) -> Stash<'a, P, Self> {
        let s = (*self).to_glib_none();
        Stash(s.0, s.1)
    }

    #[inline]
    fn to_glib_full(&self) -> P {
        (*self).to_glib_full()
    }
}

impl<'a> ToGlibPtr<'a, *const c_char> for str {
    type Storage = CString;

    #[inline]
    fn to_glib_none(&'a self) -> Stash<'a, *const c_char, Self> {
        let tmp =
            CString::new(self).expect("str::ToGlibPtr<*const c_char>: unexpected '\0' character");
        Stash(tmp.as_ptr(), tmp)
    }

    #[inline]
    fn to_glib_full(&self) -> *const c_char {
        unsafe {
            glib_sys::g_strndup(self.as_ptr() as *const c_char, self.len() as size_t)
                as *const c_char
        }
    }
}

impl<'a> ToGlibPtr<'a, *mut c_char> for str {
    type Storage = CString;

    #[inline]
    fn to_glib_none(&'a self) -> Stash<'a, *mut c_char, Self> {
        let tmp =
            CString::new(self).expect("str::ToGlibPtr<*mut c_char>: unexpected '\0' character");
        Stash(tmp.as_ptr() as *mut c_char, tmp)
    }

    #[inline]
    fn to_glib_full(&self) -> *mut c_char {
        unsafe { glib_sys::g_strndup(self.as_ptr() as *mut c_char, self.len() as size_t) }
    }
}

impl<'a> ToGlibPtr<'a, *const c_char> for String {
    type Storage = CString;

    #[inline]
    fn to_glib_none(&self) -> Stash<'a, *const c_char, String> {
        let tmp = CString::new(&self[..])
            .expect("String::ToGlibPtr<*const c_char>: unexpected '\0' character");
        Stash(tmp.as_ptr(), tmp)
    }

    #[inline]
    fn to_glib_full(&self) -> *const c_char {
        unsafe {
            glib_sys::g_strndup(self.as_ptr() as *const c_char, self.len() as size_t)
                as *const c_char
        }
    }
}

impl<'a> ToGlibPtr<'a, *mut c_char> for String {
    type Storage = CString;

    #[inline]
    fn to_glib_none(&self) -> Stash<'a, *mut c_char, String> {
        let tmp = CString::new(&self[..])
            .expect("String::ToGlibPtr<*mut c_char>: unexpected '\0' character");
        Stash(tmp.as_ptr() as *mut c_char, tmp)
    }

    #[inline]
    fn to_glib_full(&self) -> *mut c_char {
        unsafe {
            glib_sys::g_strndup(self.as_ptr() as *const c_char, self.len() as size_t) as *mut c_char
        }
    }
}

impl GlibPtrDefault for str {
    type GlibType = *mut c_char;
}

impl GlibPtrDefault for String {
    type GlibType = *mut c_char;
}

#[cfg(not(windows))]
fn path_to_c(path: &Path) -> CString {
    // GLib paths on UNIX are always in the local encoding, just like in Rust
    //
    // Paths on UNIX must not contain NUL bytes, in which case the conversion
    // to a CString would fail. The only thing we can do then is to panic, as passing
    // NULL or the empty string to GLib would cause undefined behaviour.
    CString::new(path.as_os_str().as_bytes()).expect("Invalid path with NUL bytes")
}

#[cfg(windows)]
fn path_to_c(path: &Path) -> CString {
    // GLib paths are always UTF-8 strings on Windows, while in Rust they are
    // WTF-8. As such, we need to convert to a UTF-8 string. This conversion can
    // fail, see https://simonsapin.github.io/wtf-8/#converting-wtf-8-utf-8
    //
    // It's not clear what we're supposed to do if it fails: the path is not
    // representable in UTF-8 and thus can't possibly be passed to GLib.
    // Passing NULL or the empty string to GLib can lead to undefined behaviour, so
    // the only safe option seems to be to simply panic here.
    let path_str = path
        .to_str()
        .expect("Path can't be represented as UTF-8")
        .to_owned();

    // On Windows, paths can have \\?\ prepended for long-path support. See
    // MSDN documentation about CreateFile
    //
    // We have to get rid of this and let GLib take care of all these
    // weirdnesses later
    if path_str.starts_with("\\\\?\\") {
        CString::new(path_str[4..].as_bytes())
    } else {
        CString::new(path_str.as_bytes())
    }
    .expect("Invalid path with NUL bytes")
}

#[cfg(not(windows))]
fn os_str_to_c(s: &OsStr) -> CString {
    // GLib OS string (environment strings) on UNIX are always in the local encoding,
    // just like in Rust
    //
    // OS string on UNIX must not contain NUL bytes, in which case the conversion
    // to a CString would fail. The only thing we can do then is to panic, as passing
    // NULL or the empty string to GLib would cause undefined behaviour.
    CString::new(s.as_bytes()).expect("Invalid OS String with NUL bytes")
}

#[cfg(windows)]
fn os_str_to_c(s: &OsStr) -> CString {
    // GLib OS string (environment strings) are always UTF-8 strings on Windows,
    // while in Rust they are WTF-8. As such, we need to convert to a UTF-8 string.
    // This conversion can fail, see https://simonsapin.github.io/wtf-8/#converting-wtf-8-utf-8
    //
    // It's not clear what we're supposed to do if it fails: the OS string is not
    // representable in UTF-8 and thus can't possibly be passed to GLib.
    // Passing NULL or the empty string to GLib can lead to undefined behaviour, so
    // the only safe option seems to be to simply panic here.
    let os_str = s
        .to_str()
        .expect("OS String can't be represented as UTF-8")
        .to_owned();

    CString::new(os_str.as_bytes()).expect("Invalid OS string with NUL bytes")
}

impl<'a> ToGlibPtr<'a, *const c_char> for Path {
    type Storage = CString;

    #[inline]
    fn to_glib_none(&'a self) -> Stash<'a, *const c_char, Self> {
        let tmp = path_to_c(self);
        Stash(tmp.as_ptr(), tmp)
    }
}

impl<'a> ToGlibPtr<'a, *mut c_char> for Path {
    type Storage = CString;

    #[inline]
    fn to_glib_none(&'a self) -> Stash<'a, *mut c_char, Self> {
        let tmp = path_to_c(self);
        Stash(tmp.as_ptr() as *mut c_char, tmp)
    }
}

impl<'a> ToGlibPtr<'a, *const c_char> for PathBuf {
    type Storage = CString;

    #[inline]
    fn to_glib_none(&'a self) -> Stash<'a, *const c_char, Self> {
        let tmp = path_to_c(self);
        Stash(tmp.as_ptr(), tmp)
    }
}

impl<'a> ToGlibPtr<'a, *mut c_char> for PathBuf {
    type Storage = CString;

    #[inline]
    fn to_glib_none(&'a self) -> Stash<'a, *mut c_char, Self> {
        let tmp = path_to_c(self);
        Stash(tmp.as_ptr() as *mut c_char, tmp)
    }
}

impl GlibPtrDefault for Path {
    type GlibType = *mut c_char;
}

impl GlibPtrDefault for PathBuf {
    type GlibType = *mut c_char;
}

impl<'a> ToGlibPtr<'a, *const c_char> for OsStr {
    type Storage = CString;

    #[inline]
    fn to_glib_none(&'a self) -> Stash<'a, *const c_char, Self> {
        let tmp = os_str_to_c(self);
        Stash(tmp.as_ptr(), tmp)
    }
}

impl<'a> ToGlibPtr<'a, *mut c_char> for OsStr {
    type Storage = CString;

    #[inline]
    fn to_glib_none(&'a self) -> Stash<'a, *mut c_char, Self> {
        let tmp = os_str_to_c(self);
        Stash(tmp.as_ptr() as *mut c_char, tmp)
    }
}

impl<'a> ToGlibPtr<'a, *const c_char> for OsString {
    type Storage = CString;

    #[inline]
    fn to_glib_none(&'a self) -> Stash<'a, *const c_char, Self> {
        let tmp = os_str_to_c(self);
        Stash(tmp.as_ptr(), tmp)
    }
}

impl<'a> ToGlibPtr<'a, *mut c_char> for OsString {
    type Storage = CString;

    #[inline]
    fn to_glib_none(&'a self) -> Stash<'a, *mut c_char, Self> {
        let tmp = os_str_to_c(self);
        Stash(tmp.as_ptr() as *mut c_char, tmp)
    }
}

impl GlibPtrDefault for OsStr {
    type GlibType = *mut c_char;
}

impl GlibPtrDefault for OsString {
    type GlibType = *mut c_char;
}

pub trait ToGlibContainerFromSlice<'a, P>
where
    Self: Sized,
{
    type Storage;

    fn to_glib_none_from_slice(t: &'a [Self]) -> (P, Self::Storage);
    fn to_glib_container_from_slice(t: &'a [Self]) -> (P, Self::Storage);
    fn to_glib_full_from_slice(t: &[Self]) -> P;
}

macro_rules! impl_to_glib_container_from_slice_fundamental {
    ($name:ty) => {
        impl<'a> ToGlibContainerFromSlice<'a, *mut $name> for $name {
            type Storage = &'a [$name];

            fn to_glib_none_from_slice(t: &'a [$name]) -> (*mut $name, &'a [$name]) {
                (t.as_ptr() as *mut $name, t)
            }

            fn to_glib_container_from_slice(t: &'a [$name]) -> (*mut $name, &'a [$name]) {
                (ToGlibContainerFromSlice::to_glib_full_from_slice(t), t)
            }

            fn to_glib_full_from_slice(t: &[$name]) -> *mut $name {
                if t.len() == 0 {
                    return ptr::null_mut();
                }

                unsafe {
                    let res = glib_sys::g_malloc(mem::size_of::<$name>() * t.len()) as *mut $name;
                    ptr::copy_nonoverlapping(t.as_ptr(), res, t.len());
                    res
                }
            }
        }
    };
}

impl_to_glib_container_from_slice_fundamental!(u8);
impl_to_glib_container_from_slice_fundamental!(i8);
impl_to_glib_container_from_slice_fundamental!(u16);
impl_to_glib_container_from_slice_fundamental!(i16);
impl_to_glib_container_from_slice_fundamental!(u32);
impl_to_glib_container_from_slice_fundamental!(i32);
impl_to_glib_container_from_slice_fundamental!(u64);
impl_to_glib_container_from_slice_fundamental!(i64);
impl_to_glib_container_from_slice_fundamental!(f32);
impl_to_glib_container_from_slice_fundamental!(f64);

macro_rules! impl_to_glib_container_from_slice_string {
    ($name:ty, $ffi_name:ty) => {
        impl<'a> ToGlibContainerFromSlice<'a, *mut $ffi_name> for $name {
            type Storage = (Vec<Stash<'a, $ffi_name, $name>>, Option<Vec<$ffi_name>>);

            fn to_glib_none_from_slice(t: &'a [$name]) -> (*mut $ffi_name, Self::Storage) {
                let v: Vec<_> = t.iter().map(ToGlibPtr::to_glib_none).collect();
                let mut v_ptr: Vec<_> = v.iter().map(|s| s.0).collect();
                v_ptr.push(ptr::null_mut() as $ffi_name);

                (v_ptr.as_ptr() as *mut $ffi_name, (v, Some(v_ptr)))
            }

            fn to_glib_container_from_slice(t: &'a [$name]) -> (*mut $ffi_name, Self::Storage) {
                let v: Vec<_> = t.iter().map(ToGlibPtr::to_glib_none).collect();

                let v_ptr = unsafe {
                    let v_ptr = glib_sys::g_malloc0(mem::size_of::<$ffi_name>() * (t.len() + 1))
                        as *mut $ffi_name;

                    for (i, s) in v.iter().enumerate() {
                        ptr::write(v_ptr.add(i), s.0);
                    }

                    v_ptr
                };

                (v_ptr, (v, None))
            }

            fn to_glib_full_from_slice(t: &[$name]) -> *mut $ffi_name {
                unsafe {
                    let v_ptr = glib_sys::g_malloc0(mem::size_of::<$ffi_name>() * (t.len() + 1))
                        as *mut $ffi_name;

                    for (i, s) in t.iter().enumerate() {
                        ptr::write(v_ptr.add(i), s.to_glib_full());
                    }

                    v_ptr
                }
            }
        }
        impl<'a> ToGlibContainerFromSlice<'a, *const $ffi_name> for $name {
            type Storage = (Vec<Stash<'a, $ffi_name, $name>>, Option<Vec<$ffi_name>>);

            fn to_glib_none_from_slice(t: &'a [$name]) -> (*const $ffi_name, Self::Storage) {
                let v: Vec<_> = t.iter().map(ToGlibPtr::to_glib_none).collect();
                let mut v_ptr: Vec<_> = v.iter().map(|s| s.0).collect();
                v_ptr.push(ptr::null_mut() as $ffi_name);

                (v_ptr.as_ptr() as *const $ffi_name, (v, Some(v_ptr)))
            }

            fn to_glib_container_from_slice(t: &'a [$name]) -> (*const $ffi_name, Self::Storage) {
                let v: Vec<_> = t.iter().map(ToGlibPtr::to_glib_none).collect();

                let v_ptr = unsafe {
                    let v_ptr = glib_sys::g_malloc0(mem::size_of::<$ffi_name>() * (t.len() + 1))
                        as *mut $ffi_name;

                    for (i, s) in v.iter().enumerate() {
                        ptr::write(v_ptr.add(i), s.0);
                    }

                    v_ptr as *const $ffi_name
                };

                (v_ptr, (v, None))
            }

            fn to_glib_full_from_slice(t: &[$name]) -> *const $ffi_name {
                unsafe {
                    let v_ptr = glib_sys::g_malloc0(mem::size_of::<$ffi_name>() * (t.len() + 1))
                        as *mut $ffi_name;

                    for (i, s) in t.iter().enumerate() {
                        ptr::write(v_ptr.add(i), s.to_glib_full());
                    }

                    v_ptr as *const $ffi_name
                }
            }
        }
    };
}

impl_to_glib_container_from_slice_string!(&'a str, *mut c_char);
impl_to_glib_container_from_slice_string!(&'a str, *const c_char);
impl_to_glib_container_from_slice_string!(String, *mut c_char);
impl_to_glib_container_from_slice_string!(String, *const c_char);
impl_to_glib_container_from_slice_string!(&'a Path, *mut c_char);
impl_to_glib_container_from_slice_string!(&'a Path, *const c_char);
impl_to_glib_container_from_slice_string!(PathBuf, *mut c_char);
impl_to_glib_container_from_slice_string!(PathBuf, *const c_char);
impl_to_glib_container_from_slice_string!(&'a OsStr, *mut c_char);
impl_to_glib_container_from_slice_string!(&'a OsStr, *const c_char);
impl_to_glib_container_from_slice_string!(OsString, *mut c_char);
impl_to_glib_container_from_slice_string!(OsString, *const c_char);

impl<'a, T> ToGlibContainerFromSlice<'a, *mut glib_sys::GList> for T
where
    T: GlibPtrDefault + ToGlibPtr<'a, <T as GlibPtrDefault>::GlibType>,
{
    type Storage = (
        Option<List>,
        Vec<Stash<'a, <T as GlibPtrDefault>::GlibType, T>>,
    );

    #[inline]
    fn to_glib_none_from_slice(t: &'a [T]) -> (*mut glib_sys::GList, Self::Storage) {
        let stash_vec: Vec<_> = t.iter().rev().map(ToGlibPtr::to_glib_none).collect();
        let mut list: *mut glib_sys::GList = ptr::null_mut();
        unsafe {
            for stash in &stash_vec {
                list = glib_sys::g_list_prepend(list, Ptr::to(stash.0));
            }
        }
        (list, (Some(List(list)), stash_vec))
    }

    #[inline]
    fn to_glib_container_from_slice(t: &'a [T]) -> (*mut glib_sys::GList, Self::Storage) {
        let stash_vec: Vec<_> = t.iter().rev().map(ToGlibPtr::to_glib_none).collect();
        let mut list: *mut glib_sys::GList = ptr::null_mut();
        unsafe {
            for stash in &stash_vec {
                list = glib_sys::g_list_prepend(list, Ptr::to(stash.0));
            }
        }
        (list, (None, stash_vec))
    }

    #[inline]
    fn to_glib_full_from_slice(t: &[T]) -> *mut glib_sys::GList {
        let mut list: *mut glib_sys::GList = ptr::null_mut();
        unsafe {
            for ptr in t.iter().rev().map(ToGlibPtr::to_glib_full) {
                list = glib_sys::g_list_prepend(list, Ptr::to(ptr));
            }
        }
        list
    }
}

impl<'a, T> ToGlibContainerFromSlice<'a, *const glib_sys::GList> for T
where
    T: GlibPtrDefault + ToGlibPtr<'a, <T as GlibPtrDefault>::GlibType>,
{
    type Storage = (
        Option<List>,
        Vec<Stash<'a, <T as GlibPtrDefault>::GlibType, T>>,
    );

    #[inline]
    fn to_glib_none_from_slice(t: &'a [T]) -> (*const glib_sys::GList, Self::Storage) {
        let (list, stash) =
            ToGlibContainerFromSlice::<*mut glib_sys::GList>::to_glib_none_from_slice(t);
        (list as *const glib_sys::GList, stash)
    }

    #[inline]
    fn to_glib_container_from_slice(_t: &'a [T]) -> (*const glib_sys::GList, Self::Storage) {
        unimplemented!()
    }

    #[inline]
    fn to_glib_full_from_slice(_t: &[T]) -> *const glib_sys::GList {
        unimplemented!()
    }
}

pub struct List(*mut glib_sys::GList);

impl Drop for List {
    fn drop(&mut self) {
        unsafe { glib_sys::g_list_free(self.0) }
    }
}

impl<'a, T> ToGlibContainerFromSlice<'a, *mut glib_sys::GSList> for &'a T
where
    T: GlibPtrDefault + ToGlibPtr<'a, <T as GlibPtrDefault>::GlibType>,
{
    type Storage = (
        Option<SList>,
        Vec<Stash<'a, <T as GlibPtrDefault>::GlibType, &'a T>>,
    );

    #[inline]
    fn to_glib_none_from_slice(t: &'a [&'a T]) -> (*mut glib_sys::GSList, Self::Storage) {
        let stash_vec: Vec<_> = t.iter().rev().map(ToGlibPtr::to_glib_none).collect();
        let mut list: *mut glib_sys::GSList = ptr::null_mut();
        unsafe {
            for stash in &stash_vec {
                list = glib_sys::g_slist_prepend(list, Ptr::to(stash.0));
            }
        }
        (list, (Some(SList(list)), stash_vec))
    }

    #[inline]
    fn to_glib_container_from_slice(t: &'a [&'a T]) -> (*mut glib_sys::GSList, Self::Storage) {
        let stash_vec: Vec<_> = t.iter().rev().map(ToGlibPtr::to_glib_none).collect();
        let mut list: *mut glib_sys::GSList = ptr::null_mut();
        unsafe {
            for stash in &stash_vec {
                list = glib_sys::g_slist_prepend(list, Ptr::to(stash.0));
            }
        }
        (list, (None, stash_vec))
    }

    #[inline]
    fn to_glib_full_from_slice(t: &[&'a T]) -> *mut glib_sys::GSList {
        let mut list: *mut glib_sys::GSList = ptr::null_mut();
        unsafe {
            for ptr in t.iter().rev().map(ToGlibPtr::to_glib_full) {
                list = glib_sys::g_slist_prepend(list, Ptr::to(ptr));
            }
        }
        list
    }
}

impl<'a, T> ToGlibContainerFromSlice<'a, *const glib_sys::GSList> for &'a T
where
    T: GlibPtrDefault + ToGlibPtr<'a, <T as GlibPtrDefault>::GlibType>,
{
    type Storage = (
        Option<SList>,
        Vec<Stash<'a, <T as GlibPtrDefault>::GlibType, &'a T>>,
    );

    #[inline]
    fn to_glib_none_from_slice(t: &'a [&'a T]) -> (*const glib_sys::GSList, Self::Storage) {
        let (list, stash) =
            ToGlibContainerFromSlice::<*mut glib_sys::GSList>::to_glib_none_from_slice(t);
        (list as *const glib_sys::GSList, stash)
    }

    #[inline]
    fn to_glib_container_from_slice(_t: &'a [&'a T]) -> (*const glib_sys::GSList, Self::Storage) {
        unimplemented!()
    }

    #[inline]
    fn to_glib_full_from_slice(_t: &[&'a T]) -> *const glib_sys::GSList {
        unimplemented!()
    }
}

pub struct SList(*mut glib_sys::GSList);

impl Drop for SList {
    fn drop(&mut self) {
        unsafe { glib_sys::g_slist_free(self.0) }
    }
}

impl<'a, P: Ptr, T: ToGlibContainerFromSlice<'a, P>> ToGlibPtr<'a, P> for [T] {
    type Storage = T::Storage;

    #[inline]
    fn to_glib_none(&'a self) -> Stash<'a, P, Self> {
        let result = ToGlibContainerFromSlice::to_glib_none_from_slice(self);
        Stash(result.0, result.1)
    }

    #[inline]
    fn to_glib_container(&'a self) -> Stash<'a, P, Self> {
        let result = ToGlibContainerFromSlice::to_glib_container_from_slice(self);
        Stash(result.0, result.1)
    }

    #[inline]
    fn to_glib_full(&self) -> P {
        ToGlibContainerFromSlice::to_glib_full_from_slice(self)
    }
}

#[allow(clippy::implicit_hasher)]
impl<'a> ToGlibPtr<'a, *mut glib_sys::GHashTable> for HashMap<String, String> {
    type Storage = HashTable;

    #[inline]
    fn to_glib_none(&self) -> Stash<'a, *mut glib_sys::GHashTable, Self> {
        let ptr = self.to_glib_full();
        Stash(ptr, HashTable(ptr))
    }

    #[inline]
    fn to_glib_full(&self) -> *mut glib_sys::GHashTable {
        unsafe {
            let ptr = glib_sys::g_hash_table_new_full(
                Some(glib_sys::g_str_hash),
                Some(glib_sys::g_str_equal),
                Some(glib_sys::g_free),
                Some(glib_sys::g_free),
            );
            for (k, v) in self {
                let k: *mut c_char = k.to_glib_full();
                let v: *mut c_char = v.to_glib_full();
                glib_sys::g_hash_table_insert(ptr, k as *mut _, v as *mut _);
            }
            ptr
        }
    }
}

pub struct HashTable(*mut glib_sys::GHashTable);

impl Drop for HashTable {
    fn drop(&mut self) {
        unsafe { glib_sys::g_hash_table_unref(self.0) }
    }
}

impl<'a, T> ToGlibContainerFromSlice<'a, *const glib_sys::GArray> for &'a T
where
    T: GlibPtrDefault + ToGlibPtr<'a, <T as GlibPtrDefault>::GlibType>,
{
    type Storage = (
        Option<Array>,
        Vec<Stash<'a, <T as GlibPtrDefault>::GlibType, &'a T>>,
    );

    #[inline]
    fn to_glib_none_from_slice(t: &'a [&'a T]) -> (*const glib_sys::GArray, Self::Storage) {
        let (list, stash) =
            ToGlibContainerFromSlice::<*mut glib_sys::GArray>::to_glib_none_from_slice(t);
        (list as *const glib_sys::GArray, stash)
    }

    #[inline]
    fn to_glib_container_from_slice(_t: &'a [&'a T]) -> (*const glib_sys::GArray, Self::Storage) {
        unimplemented!()
    }

    #[inline]
    fn to_glib_full_from_slice(_t: &[&'a T]) -> *const glib_sys::GArray {
        unimplemented!()
    }
}

pub struct Array(*mut glib_sys::GArray);

impl Drop for Array {
    fn drop(&mut self) {
        unsafe {
            glib_sys::g_array_unref(self.0);
        }
    }
}

impl<'a, T> ToGlibContainerFromSlice<'a, *mut glib_sys::GArray> for T
where
    T: GlibPtrDefault + ToGlibPtr<'a, <T as GlibPtrDefault>::GlibType>,
{
    type Storage = (
        Option<Array>,
        Vec<Stash<'a, <T as GlibPtrDefault>::GlibType, T>>,
    );

    #[inline]
    fn to_glib_none_from_slice(t: &'a [T]) -> (*mut glib_sys::GArray, Self::Storage) {
        let stash_vec: Vec<_> = t.iter().map(ToGlibPtr::to_glib_none).collect();
        let mut arr: *mut glib_sys::GArray = ptr::null_mut();
        unsafe {
            for stash in &stash_vec {
                arr = glib_sys::g_array_append_vals(arr, Ptr::to(stash.0), 1);
            }
        }
        (arr, (Some(Array(arr)), stash_vec))
    }

    #[inline]
    fn to_glib_container_from_slice(t: &'a [T]) -> (*mut glib_sys::GArray, Self::Storage) {
        let stash_vec: Vec<_> = t.iter().rev().map(ToGlibPtr::to_glib_none).collect();
        let mut arr: *mut glib_sys::GArray = ptr::null_mut();
        unsafe {
            for stash in &stash_vec {
                arr = glib_sys::g_array_append_vals(arr, Ptr::to(stash.0), 1);
            }
        }
        (arr, (None, stash_vec))
    }

    #[inline]
    fn to_glib_full_from_slice(t: &[T]) -> *mut glib_sys::GArray {
        let mut arr: *mut glib_sys::GArray = ptr::null_mut();
        unsafe {
            for ptr in t.iter().map(ToGlibPtr::to_glib_full) {
                arr = glib_sys::g_array_append_vals(arr, Ptr::to(ptr), 1);
            }
        }
        arr
    }
}

pub struct PtrArray(*mut glib_sys::GPtrArray);

impl Drop for PtrArray {
    fn drop(&mut self) {
        unsafe {
            glib_sys::g_ptr_array_unref(self.0);
        }
    }
}

impl<'a, T> ToGlibContainerFromSlice<'a, *mut glib_sys::GPtrArray> for T
where
    T: GlibPtrDefault + ToGlibPtr<'a, <T as GlibPtrDefault>::GlibType>,
{
    type Storage = (
        Option<PtrArray>,
        Vec<Stash<'a, <T as GlibPtrDefault>::GlibType, T>>,
    );

    #[inline]
    fn to_glib_none_from_slice(t: &'a [T]) -> (*mut glib_sys::GPtrArray, Self::Storage) {
        let stash_vec: Vec<_> = t.iter().map(ToGlibPtr::to_glib_none).collect();
        let arr = unsafe { glib_sys::g_ptr_array_sized_new(t.len() as _) };
        unsafe {
            for stash in &stash_vec {
                glib_sys::g_ptr_array_add(arr, Ptr::to(stash.0));
            }
        }
        (arr, (Some(PtrArray(arr)), stash_vec))
    }

    #[inline]
    fn to_glib_container_from_slice(t: &'a [T]) -> (*mut glib_sys::GPtrArray, Self::Storage) {
        let stash_vec: Vec<_> = t.iter().map(ToGlibPtr::to_glib_none).collect();
        let arr = unsafe { glib_sys::g_ptr_array_sized_new(t.len() as _) };
        unsafe {
            for stash in &stash_vec {
                glib_sys::g_ptr_array_add(arr, Ptr::to(stash.0));
            }
        }
        (arr, (None, stash_vec))
    }

    #[inline]
    fn to_glib_full_from_slice(t: &[T]) -> *mut glib_sys::GPtrArray {
        let arr = unsafe { glib_sys::g_ptr_array_sized_new(t.len() as _) };
        unsafe {
            for ptr in t.iter().map(ToGlibPtr::to_glib_full) {
                glib_sys::g_ptr_array_add(arr, Ptr::to(ptr));
            }
        }
        arr
    }
}

impl<'a, T> ToGlibContainerFromSlice<'a, *const glib_sys::GPtrArray> for T
where
    T: GlibPtrDefault + ToGlibPtr<'a, <T as GlibPtrDefault>::GlibType>,
{
    type Storage = (
        Option<PtrArray>,
        Vec<Stash<'a, <T as GlibPtrDefault>::GlibType, T>>,
    );

    #[inline]
    fn to_glib_none_from_slice(t: &'a [T]) -> (*const glib_sys::GPtrArray, Self::Storage) {
        let (arr, stash) =
            ToGlibContainerFromSlice::<*mut glib_sys::GPtrArray>::to_glib_none_from_slice(t);
        (arr as *const glib_sys::GPtrArray, stash)
    }

    #[inline]
    fn to_glib_container_from_slice(_t: &'a [T]) -> (*const glib_sys::GPtrArray, Self::Storage) {
        unimplemented!()
    }

    #[inline]
    fn to_glib_full_from_slice(_t: &[T]) -> *const glib_sys::GPtrArray {
        unimplemented!()
    }
}

/// Translate a simple type.
pub trait FromGlib<T>: Sized {
    fn from_glib(val: T) -> Self;
}

/// Translate a simple type.
#[inline]
pub fn from_glib<G, T: FromGlib<G>>(val: G) -> T {
    FromGlib::from_glib(val)
}

impl FromGlib<glib_sys::gboolean> for bool {
    #[inline]
    fn from_glib(val: glib_sys::gboolean) -> bool {
        val != glib_sys::GFALSE
    }
}

impl FromGlib<u32> for char {
    #[inline]
    fn from_glib(val: u32) -> char {
        char::from_u32(val).expect("Valid Unicode character expected")
    }
}

impl FromGlib<i32> for Ordering {
    #[inline]
    fn from_glib(val: i32) -> Ordering {
        val.cmp(&0)
    }
}

impl FromGlib<u32> for Option<char> {
    #[inline]
    fn from_glib(val: u32) -> Option<char> {
        match val {
            0 => None,
            _ => char::from_u32(val),
        }
    }
}

impl FromGlib<i32> for Option<u32> {
    #[inline]
    fn from_glib(val: i32) -> Option<u32> {
        if val >= 0 {
            Some(val as u32)
        } else {
            None
        }
    }
}

impl FromGlib<i64> for Option<u64> {
    #[inline]
    fn from_glib(val: i64) -> Option<u64> {
        if val >= 0 {
            Some(val as u64)
        } else {
            None
        }
    }
}

impl FromGlib<i32> for Option<u64> {
    #[inline]
    fn from_glib(val: i32) -> Option<u64> {
        FromGlib::from_glib(i64::from(val))
    }
}

/// Translate from a pointer type which is annotated with `transfer none`.
/// The resulting value is referenced at least once, by the bindings.
///
/// This is suitable for floating references, which become strong references.
/// It is also suitable for acquiring non-gobject values, like `gchar*`.
///
/// <a name="safety_points"></a>
/// # Safety
///
/// The implementation of this trait should acquire a reference to the value
/// in a way appropriate to the type,
/// e.g. by increasing the reference count or copying.
/// Values obtained using this trait must be properly released on `drop()`
/// by the implementing type.
///
/// For more information, refer to module level documentation.
pub trait FromGlibPtrNone<P: Ptr>: Sized {
    /// # Safety
    ///
    /// See trait level [notes on safety](#safety_points)
    unsafe fn from_glib_none(ptr: P) -> Self;
}

/// Translate from a pointer type which is annotated with `transfer full`.
/// This transfers the ownership of the value to the Rust side.
///
/// Because ownership can only be transferred if something is already referenced,
/// this is unsuitable for floating references.
///
/// <a name="safety_points"></a>
/// # Safety
///
/// The implementation of this trait should not alter the reference count
/// or make copies of the underlying value.
/// Values obtained using this trait must be properly released on `drop()`
/// by the implementing type.
///
/// For more information, refer to module level documentation.
pub trait FromGlibPtrFull<P: Ptr>: Sized {
    /// # Safety
    ///
    /// See trait level [notes on safety](#safety_points)
    unsafe fn from_glib_full(ptr: P) -> Self;
}

/// Translate from a pointer type by borrowing, without affecting the refcount.
///
/// The purpose of this trait is to access values inside callbacks
/// without changing their reference status.
/// The obtained borrow must not be accessed outside of the scope of the callback,
/// and called procedures must not store any references to the underlying data.
/// Safe Rust code must never obtain a mutable Rust reference.
///
/// <a name="safety_points"></a>
/// # Safety
///
/// The implementation of this trait as well as the returned type
/// must satisfy the same constraints together.
/// They must not take ownership of the underlying value, copy it,
/// and should not change its rerefence count.
/// If it does, it must properly release obtained references.
///
/// The returned value, when dropped,
/// must leave the underlying value in the same state
/// as before from_glib_borrow was called:
/// - it must not be dropped,
/// - it must be the same type of reference, e.g. still floating.
///
/// For more information, refer to module level documentation.
pub trait FromGlibPtrBorrow<P: Ptr>: Sized {
    /// # Safety
    ///
    /// See trait level [notes on safety](#safety_points)
    unsafe fn from_glib_borrow(_ptr: P) -> Borrowed<Self> {
        unimplemented!();
    }
}

/// Translate from a pointer type, transfer: none.
///
/// See [`FromGlibPtrNone`](trait.FromGlibPtrNone.html).
#[inline]
#[allow(clippy::missing_safety_doc)]
pub unsafe fn from_glib_none<P: Ptr, T: FromGlibPtrNone<P>>(ptr: P) -> T {
    FromGlibPtrNone::from_glib_none(ptr)
}

/// Translate from a pointer type, transfer: full (assume ownership).
///
/// See [`FromGlibPtrFull`](trait.FromGlibPtrFull.html).
#[inline]
#[allow(clippy::missing_safety_doc)]
pub unsafe fn from_glib_full<P: Ptr, T: FromGlibPtrFull<P>>(ptr: P) -> T {
    FromGlibPtrFull::from_glib_full(ptr)
}

/// Translate from a pointer type, borrowing the pointer.
///
/// See [`FromGlibPtrBorrow`](trait.FromGlibPtrBorrow.html).
#[inline]
#[allow(clippy::missing_safety_doc)]
pub unsafe fn from_glib_borrow<P: Ptr, T: FromGlibPtrBorrow<P>>(ptr: P) -> Borrowed<T> {
    FromGlibPtrBorrow::from_glib_borrow(ptr)
}

impl<P: Ptr, T: FromGlibPtrNone<P>> FromGlibPtrNone<P> for Option<T> {
    #[inline]
    unsafe fn from_glib_none(ptr: P) -> Option<T> {
        if ptr.is_null() {
            None
        } else {
            Some(from_glib_none(ptr))
        }
    }
}

impl<P: Ptr, T: FromGlibPtrBorrow<P>> FromGlibPtrBorrow<P> for Option<T> {
    #[inline]
    unsafe fn from_glib_borrow(ptr: P) -> Borrowed<Option<T>> {
        if ptr.is_null() {
            Borrowed::new(None)
        } else {
            let val = T::from_glib_borrow(ptr);
            Borrowed::new(Some(val.into_inner()))
        }
    }
}

impl<P: Ptr, T: FromGlibPtrFull<P>> FromGlibPtrFull<P> for Option<T> {
    #[inline]
    unsafe fn from_glib_full(ptr: P) -> Option<T> {
        if ptr.is_null() {
            None
        } else {
            Some(from_glib_full(ptr))
        }
    }
}

impl FromGlibPtrNone<*const c_char> for String {
    #[inline]
    unsafe fn from_glib_none(ptr: *const c_char) -> Self {
        assert!(!ptr.is_null());
        String::from_utf8_lossy(CStr::from_ptr(ptr).to_bytes()).into_owned()
    }
}

// TODO: Deprecate this
impl FromGlibPtrFull<*const c_char> for String {
    #[inline]
    unsafe fn from_glib_full(ptr: *const c_char) -> Self {
        let res = from_glib_none(ptr);
        glib_sys::g_free(ptr as *mut _);
        res
    }
}

// TODO: Deprecate this
impl FromGlibPtrNone<*mut c_char> for String {
    #[inline]
    unsafe fn from_glib_none(ptr: *mut c_char) -> Self {
        assert!(!ptr.is_null());
        String::from_utf8_lossy(CStr::from_ptr(ptr).to_bytes()).into_owned()
    }
}

// TODO: Deprecate this
impl FromGlibPtrFull<*mut c_char> for String {
    #[inline]
    unsafe fn from_glib_full(ptr: *mut c_char) -> Self {
        let res = from_glib_none(ptr);
        glib_sys::g_free(ptr as *mut _);
        res
    }
}

#[cfg(not(windows))]
unsafe fn c_to_path_buf(ptr: *const c_char) -> PathBuf {
    assert!(!ptr.is_null());

    // GLib paths on UNIX are always in the local encoding, which can be
    // UTF-8 or anything else really, but is always a NUL-terminated string
    // and must not contain any other NUL bytes
    OsString::from_vec(CStr::from_ptr(ptr).to_bytes().to_vec()).into()
}

#[cfg(windows)]
unsafe fn c_to_path_buf(ptr: *const c_char) -> PathBuf {
    assert!(!ptr.is_null());

    // GLib paths on Windows are always UTF-8, as such we can convert to a String
    // first and then go to a PathBuf from there. Unless there is a bug
    // in the C library, the conversion from UTF-8 can never fail so we can
    // safely panic here if that ever happens
    String::from_utf8(CStr::from_ptr(ptr).to_bytes().into())
        .expect("Invalid, non-UTF8 path")
        .into()
}

#[cfg(not(windows))]
unsafe fn c_to_os_string(ptr: *const c_char) -> OsString {
    assert!(!ptr.is_null());

    // GLib OS string (environment strings) on UNIX are always in the local encoding,
    // which can be UTF-8 or anything else really, but is always a NUL-terminated string
    // and must not contain any other NUL bytes
    OsString::from_vec(CStr::from_ptr(ptr).to_bytes().to_vec())
}

#[cfg(windows)]
unsafe fn c_to_os_string(ptr: *const c_char) -> OsString {
    assert!(!ptr.is_null());

    // GLib OS string (environment strings) on Windows are always UTF-8,
    // as such we can convert to a String
    // first and then go to a OsString from there. Unless there is a bug
    // in the C library, the conversion from UTF-8 can never fail so we can
    // safely panic here if that ever happens
    String::from_utf8(CStr::from_ptr(ptr).to_bytes().into())
        .expect("Invalid, non-UTF8 path")
        .into()
}

impl FromGlibPtrNone<*const c_char> for PathBuf {
    #[inline]
    unsafe fn from_glib_none(ptr: *const c_char) -> Self {
        assert!(!ptr.is_null());
        c_to_path_buf(ptr)
    }
}

impl FromGlibPtrFull<*const c_char> for PathBuf {
    #[inline]
    unsafe fn from_glib_full(ptr: *const c_char) -> Self {
        let res = from_glib_none(ptr);
        glib_sys::g_free(ptr as *mut _);
        res
    }
}

impl FromGlibPtrNone<*mut c_char> for PathBuf {
    #[inline]
    unsafe fn from_glib_none(ptr: *mut c_char) -> Self {
        assert!(!ptr.is_null());
        c_to_path_buf(ptr)
    }
}

impl FromGlibPtrFull<*mut c_char> for PathBuf {
    #[inline]
    unsafe fn from_glib_full(ptr: *mut c_char) -> Self {
        let res = from_glib_none(ptr);
        glib_sys::g_free(ptr as *mut _);
        res
    }
}

impl FromGlibPtrNone<*const c_char> for OsString {
    #[inline]
    unsafe fn from_glib_none(ptr: *const c_char) -> Self {
        assert!(!ptr.is_null());
        c_to_os_string(ptr)
    }
}

impl FromGlibPtrFull<*const c_char> for OsString {
    #[inline]
    unsafe fn from_glib_full(ptr: *const c_char) -> Self {
        let res = from_glib_none(ptr);
        glib_sys::g_free(ptr as *mut _);
        res
    }
}

impl FromGlibPtrNone<*mut c_char> for OsString {
    #[inline]
    unsafe fn from_glib_none(ptr: *mut c_char) -> Self {
        assert!(!ptr.is_null());
        c_to_os_string(ptr)
    }
}

impl FromGlibPtrFull<*mut c_char> for OsString {
    #[inline]
    unsafe fn from_glib_full(ptr: *mut c_char) -> Self {
        let res = from_glib_none(ptr);
        glib_sys::g_free(ptr as *mut _);
        res
    }
}

/// Translate from a container.
#[allow(clippy::missing_safety_doc)]
pub trait FromGlibContainer<T, P: Ptr>: Sized {
    /// Transfer: none.
    ///
    /// `num` is the advised number of elements.
    unsafe fn from_glib_none_num(ptr: P, num: usize) -> Self;

    /// Transfer: container.
    ///
    /// `num` is the advised number of elements.
    unsafe fn from_glib_container_num(ptr: P, num: usize) -> Self;

    /// Transfer: full.
    ///
    /// `num` is the advised number of elements.
    unsafe fn from_glib_full_num(ptr: P, num: usize) -> Self;
}

/// Translate from a container of pointers.
#[allow(clippy::missing_safety_doc)]
pub trait FromGlibPtrContainer<P: Ptr, PP: Ptr>: FromGlibContainer<P, PP> + Sized {
    /// Transfer: none.
    unsafe fn from_glib_none(ptr: PP) -> Self;

    /// Transfer: container.
    unsafe fn from_glib_container(ptr: PP) -> Self;

    /// Transfer: full.
    unsafe fn from_glib_full(ptr: PP) -> Self;
}

#[allow(clippy::missing_safety_doc)]
pub unsafe fn c_ptr_array_len<P: Ptr>(mut ptr: *const P) -> usize {
    let mut len = 0;

    if !ptr.is_null() {
        while !(*ptr).is_null() {
            len += 1;
            ptr = ptr.offset(1);
        }
    }
    len
}

#[allow(clippy::missing_safety_doc)]
pub trait FromGlibContainerAsVec<T, P: Ptr>
where
    Self: Sized,
{
    unsafe fn from_glib_none_num_as_vec(ptr: P, num: usize) -> Vec<Self>;
    unsafe fn from_glib_container_num_as_vec(ptr: P, num: usize) -> Vec<Self>;
    unsafe fn from_glib_full_num_as_vec(ptr: P, num: usize) -> Vec<Self>;
}

#[allow(clippy::missing_safety_doc)]
pub trait FromGlibPtrArrayContainerAsVec<P: Ptr, PP: Ptr>: FromGlibContainerAsVec<P, PP>
where
    Self: Sized,
{
    unsafe fn from_glib_none_as_vec(ptr: PP) -> Vec<Self>;
    unsafe fn from_glib_container_as_vec(ptr: PP) -> Vec<Self>;
    unsafe fn from_glib_full_as_vec(ptr: PP) -> Vec<Self>;
}

impl FromGlibContainerAsVec<bool, *const glib_sys::gboolean> for bool {
    unsafe fn from_glib_none_num_as_vec(ptr: *const glib_sys::gboolean, num: usize) -> Vec<Self> {
        if num == 0 || ptr.is_null() {
            return Vec::new();
        }

        let mut res = Vec::with_capacity(num);
        for i in 0..num {
            res.push(from_glib(ptr::read(ptr.add(i))));
        }
        res
    }

    unsafe fn from_glib_container_num_as_vec(_: *const glib_sys::gboolean, _: usize) -> Vec<Self> {
        // Can't really free a *const
        unimplemented!();
    }

    unsafe fn from_glib_full_num_as_vec(_: *const glib_sys::gboolean, _: usize) -> Vec<Self> {
        // Can't really free a *const
        unimplemented!();
    }
}

impl FromGlibContainerAsVec<bool, *mut glib_sys::gboolean> for bool {
    unsafe fn from_glib_none_num_as_vec(ptr: *mut glib_sys::gboolean, num: usize) -> Vec<Self> {
        FromGlibContainerAsVec::from_glib_none_num_as_vec(ptr as *const _, num)
    }

    unsafe fn from_glib_container_num_as_vec(
        ptr: *mut glib_sys::gboolean,
        num: usize,
    ) -> Vec<Self> {
        let res = FromGlibContainerAsVec::from_glib_none_num_as_vec(ptr, num);
        glib_sys::g_free(ptr as *mut _);
        res
    }

    unsafe fn from_glib_full_num_as_vec(ptr: *mut glib_sys::gboolean, num: usize) -> Vec<Self> {
        FromGlibContainerAsVec::from_glib_container_num_as_vec(ptr, num)
    }
}

macro_rules! impl_from_glib_container_as_vec_fundamental {
    ($name:ty) => {
        impl FromGlibContainerAsVec<$name, *const $name> for $name {
            unsafe fn from_glib_none_num_as_vec(ptr: *const $name, num: usize) -> Vec<Self> {
                if num == 0 || ptr.is_null() {
                    return Vec::new();
                }

                let mut res = Vec::with_capacity(num);
                for i in 0..num {
                    res.push(ptr::read(ptr.add(i)));
                }
                res
            }

            unsafe fn from_glib_container_num_as_vec(_: *const $name, _: usize) -> Vec<Self> {
                // Can't really free a *const
                unimplemented!();
            }

            unsafe fn from_glib_full_num_as_vec(_: *const $name, _: usize) -> Vec<Self> {
                // Can't really free a *const
                unimplemented!();
            }
        }

        impl FromGlibContainerAsVec<$name, *mut $name> for $name {
            unsafe fn from_glib_none_num_as_vec(ptr: *mut $name, num: usize) -> Vec<Self> {
                FromGlibContainerAsVec::from_glib_none_num_as_vec(ptr as *const _, num)
            }

            unsafe fn from_glib_container_num_as_vec(ptr: *mut $name, num: usize) -> Vec<Self> {
                let res = FromGlibContainerAsVec::from_glib_none_num_as_vec(ptr, num);
                glib_sys::g_free(ptr as *mut _);
                res
            }

            unsafe fn from_glib_full_num_as_vec(ptr: *mut $name, num: usize) -> Vec<Self> {
                FromGlibContainerAsVec::from_glib_container_num_as_vec(ptr, num)
            }
        }
    };
}

impl_from_glib_container_as_vec_fundamental!(u8);
impl_from_glib_container_as_vec_fundamental!(i8);
impl_from_glib_container_as_vec_fundamental!(u16);
impl_from_glib_container_as_vec_fundamental!(i16);
impl_from_glib_container_as_vec_fundamental!(u32);
impl_from_glib_container_as_vec_fundamental!(i32);
impl_from_glib_container_as_vec_fundamental!(u64);
impl_from_glib_container_as_vec_fundamental!(i64);
impl_from_glib_container_as_vec_fundamental!(f32);
impl_from_glib_container_as_vec_fundamental!(f64);

macro_rules! impl_from_glib_container_as_vec_string {
    ($name:ty, $ffi_name:ty) => {
        impl FromGlibContainerAsVec<$ffi_name, *const $ffi_name> for $name {
            unsafe fn from_glib_none_num_as_vec(ptr: *const $ffi_name, num: usize) -> Vec<Self> {
                if num == 0 || ptr.is_null() {
                    return Vec::new();
                }

                let mut res = Vec::with_capacity(num);
                for i in 0..num {
                    res.push(from_glib_none(ptr::read(ptr.add(i)) as $ffi_name));
                }
                res
            }

            unsafe fn from_glib_container_num_as_vec(_: *const $ffi_name, _: usize) -> Vec<Self> {
                // Can't really free a *const
                unimplemented!();
            }

            unsafe fn from_glib_full_num_as_vec(_: *const $ffi_name, _: usize) -> Vec<Self> {
                // Can't really free a *const
                unimplemented!();
            }
        }

        impl FromGlibContainerAsVec<$ffi_name, *mut $ffi_name> for $name {
            unsafe fn from_glib_none_num_as_vec(ptr: *mut $ffi_name, num: usize) -> Vec<Self> {
                FromGlibContainerAsVec::from_glib_none_num_as_vec(ptr as *const _, num)
            }

            unsafe fn from_glib_container_num_as_vec(ptr: *mut $ffi_name, num: usize) -> Vec<Self> {
                let res = FromGlibContainerAsVec::from_glib_none_num_as_vec(ptr, num);
                glib_sys::g_free(ptr as *mut _);
                res
            }

            unsafe fn from_glib_full_num_as_vec(ptr: *mut $ffi_name, num: usize) -> Vec<Self> {
                if num == 0 || ptr.is_null() {
                    return Vec::new();
                }

                let mut res = Vec::with_capacity(num);
                for i in 0..num {
                    res.push(from_glib_full(ptr::read(ptr.add(i))));
                }
                glib_sys::g_free(ptr as *mut _);
                res
            }
        }

        impl FromGlibPtrArrayContainerAsVec<$ffi_name, *mut $ffi_name> for $name {
            unsafe fn from_glib_none_as_vec(ptr: *mut $ffi_name) -> Vec<Self> {
                FromGlibContainerAsVec::from_glib_none_num_as_vec(ptr, c_ptr_array_len(ptr))
            }

            unsafe fn from_glib_container_as_vec(ptr: *mut $ffi_name) -> Vec<Self> {
                FromGlibContainerAsVec::from_glib_container_num_as_vec(ptr, c_ptr_array_len(ptr))
            }

            unsafe fn from_glib_full_as_vec(ptr: *mut $ffi_name) -> Vec<Self> {
                FromGlibContainerAsVec::from_glib_full_num_as_vec(ptr, c_ptr_array_len(ptr))
            }
        }

        impl FromGlibPtrArrayContainerAsVec<$ffi_name, *const $ffi_name> for $name {
            unsafe fn from_glib_none_as_vec(ptr: *const $ffi_name) -> Vec<Self> {
                FromGlibContainerAsVec::from_glib_none_num_as_vec(ptr, c_ptr_array_len(ptr))
            }

            unsafe fn from_glib_container_as_vec(ptr: *const $ffi_name) -> Vec<Self> {
                FromGlibContainerAsVec::from_glib_container_num_as_vec(ptr, c_ptr_array_len(ptr))
            }

            unsafe fn from_glib_full_as_vec(ptr: *const $ffi_name) -> Vec<Self> {
                FromGlibContainerAsVec::from_glib_full_num_as_vec(ptr, c_ptr_array_len(ptr))
            }
        }
    };
}

// TODO: Deprecate this
impl_from_glib_container_as_vec_string!(String, *const c_char);
impl_from_glib_container_as_vec_string!(String, *mut c_char);

impl_from_glib_container_as_vec_string!(PathBuf, *const c_char);
impl_from_glib_container_as_vec_string!(PathBuf, *mut c_char);
impl_from_glib_container_as_vec_string!(OsString, *const c_char);
impl_from_glib_container_as_vec_string!(OsString, *mut c_char);

impl<P, PP: Ptr, T: FromGlibContainerAsVec<P, PP>> FromGlibContainer<P, PP> for Vec<T> {
    unsafe fn from_glib_none_num(ptr: PP, num: usize) -> Vec<T> {
        FromGlibContainerAsVec::from_glib_none_num_as_vec(ptr, num)
    }

    unsafe fn from_glib_container_num(ptr: PP, num: usize) -> Vec<T> {
        FromGlibContainerAsVec::from_glib_container_num_as_vec(ptr, num)
    }

    unsafe fn from_glib_full_num(ptr: PP, num: usize) -> Vec<T> {
        FromGlibContainerAsVec::from_glib_full_num_as_vec(ptr, num)
    }
}

impl<P: Ptr, PP: Ptr, T: FromGlibPtrArrayContainerAsVec<P, PP>> FromGlibPtrContainer<P, PP>
    for Vec<T>
{
    unsafe fn from_glib_none(ptr: PP) -> Vec<T> {
        FromGlibPtrArrayContainerAsVec::from_glib_none_as_vec(ptr)
    }

    unsafe fn from_glib_container(ptr: PP) -> Vec<T> {
        FromGlibPtrArrayContainerAsVec::from_glib_container_as_vec(ptr)
    }

    unsafe fn from_glib_full(ptr: PP) -> Vec<T> {
        FromGlibPtrArrayContainerAsVec::from_glib_full_as_vec(ptr)
    }
}

impl<T> FromGlibContainerAsVec<<T as GlibPtrDefault>::GlibType, *mut glib_sys::GSList> for T
where
    T: GlibPtrDefault
        + FromGlibPtrNone<<T as GlibPtrDefault>::GlibType>
        + FromGlibPtrFull<<T as GlibPtrDefault>::GlibType>,
{
    unsafe fn from_glib_none_num_as_vec(mut ptr: *mut glib_sys::GSList, num: usize) -> Vec<T> {
        if num == 0 || ptr.is_null() {
            return Vec::new();
        }
        let mut res = Vec::with_capacity(num);
        for _ in 0..num {
            if ptr.is_null() {
                break;
            }

            let item_ptr: <T as GlibPtrDefault>::GlibType = Ptr::from((*ptr).data);
            if !item_ptr.is_null() {
                res.push(from_glib_none(item_ptr));
            }
            ptr = (*ptr).next;
        }
        res
    }

    unsafe fn from_glib_container_num_as_vec(ptr: *mut glib_sys::GSList, num: usize) -> Vec<T> {
        let res = FromGlibContainerAsVec::from_glib_none_num_as_vec(ptr, num);
        glib_sys::g_slist_free(ptr);
        res
    }

    unsafe fn from_glib_full_num_as_vec(mut ptr: *mut glib_sys::GSList, num: usize) -> Vec<T> {
        if num == 0 || ptr.is_null() {
            return Vec::new();
        }
        let orig_ptr = ptr;
        let mut res = Vec::with_capacity(num);
        for _ in 0..num {
            if ptr.is_null() {
                break;
            }

            let item_ptr: <T as GlibPtrDefault>::GlibType = Ptr::from((*ptr).data);
            if !item_ptr.is_null() {
                res.push(from_glib_full(item_ptr));
            }
            ptr = (*ptr).next;
        }
        glib_sys::g_slist_free(orig_ptr);
        res
    }
}

impl<T> FromGlibPtrArrayContainerAsVec<<T as GlibPtrDefault>::GlibType, *mut glib_sys::GSList> for T
where
    T: GlibPtrDefault
        + FromGlibPtrNone<<T as GlibPtrDefault>::GlibType>
        + FromGlibPtrFull<<T as GlibPtrDefault>::GlibType>,
{
    unsafe fn from_glib_none_as_vec(mut ptr: *mut glib_sys::GSList) -> Vec<T> {
        let mut res = Vec::new();
        while !ptr.is_null() {
            let item_ptr: <T as GlibPtrDefault>::GlibType = Ptr::from((*ptr).data);
            if !item_ptr.is_null() {
                res.push(from_glib_none(item_ptr));
            }
            ptr = (*ptr).next;
        }
        res
    }

    unsafe fn from_glib_container_as_vec(ptr: *mut glib_sys::GSList) -> Vec<T> {
        let res = FromGlibPtrArrayContainerAsVec::from_glib_none_as_vec(ptr);
        glib_sys::g_slist_free(ptr);
        res
    }

    unsafe fn from_glib_full_as_vec(mut ptr: *mut glib_sys::GSList) -> Vec<T> {
        let orig_ptr = ptr;
        let mut res = Vec::new();
        while !ptr.is_null() {
            let item_ptr: <T as GlibPtrDefault>::GlibType = Ptr::from((*ptr).data);
            if !item_ptr.is_null() {
                res.push(from_glib_full(item_ptr));
            }
            ptr = (*ptr).next;
        }
        glib_sys::g_slist_free(orig_ptr);
        res
    }
}

impl<T> FromGlibContainerAsVec<<T as GlibPtrDefault>::GlibType, *mut glib_sys::GList> for T
where
    T: GlibPtrDefault
        + FromGlibPtrNone<<T as GlibPtrDefault>::GlibType>
        + FromGlibPtrFull<<T as GlibPtrDefault>::GlibType>,
{
    unsafe fn from_glib_none_num_as_vec(mut ptr: *mut glib_sys::GList, num: usize) -> Vec<T> {
        if num == 0 || ptr.is_null() {
            return Vec::new();
        }
        let mut res = Vec::with_capacity(num);
        for _ in 0..num {
            if ptr.is_null() {
                break;
            }

            let item_ptr: <T as GlibPtrDefault>::GlibType = Ptr::from((*ptr).data);
            if !item_ptr.is_null() {
                res.push(from_glib_none(item_ptr));
            }
            ptr = (*ptr).next;
        }
        res
    }

    unsafe fn from_glib_container_num_as_vec(ptr: *mut glib_sys::GList, num: usize) -> Vec<T> {
        let res = FromGlibContainerAsVec::from_glib_none_num_as_vec(ptr, num);
        glib_sys::g_list_free(ptr);
        res
    }

    unsafe fn from_glib_full_num_as_vec(mut ptr: *mut glib_sys::GList, num: usize) -> Vec<T> {
        if num == 0 || ptr.is_null() {
            return Vec::new();
        }
        let orig_ptr = ptr;
        let mut res = Vec::with_capacity(num);
        for _ in 0..num {
            if ptr.is_null() {
                break;
            }

            let item_ptr: <T as GlibPtrDefault>::GlibType = Ptr::from((*ptr).data);
            if !item_ptr.is_null() {
                res.push(from_glib_full(item_ptr));
            }
            ptr = (*ptr).next;
        }
        glib_sys::g_list_free(orig_ptr);
        res
    }
}

impl<T> FromGlibPtrArrayContainerAsVec<<T as GlibPtrDefault>::GlibType, *mut glib_sys::GList> for T
where
    T: GlibPtrDefault
        + FromGlibPtrNone<<T as GlibPtrDefault>::GlibType>
        + FromGlibPtrFull<<T as GlibPtrDefault>::GlibType>,
{
    unsafe fn from_glib_none_as_vec(mut ptr: *mut glib_sys::GList) -> Vec<T> {
        let mut res = Vec::new();
        while !ptr.is_null() {
            let item_ptr: <T as GlibPtrDefault>::GlibType = Ptr::from((*ptr).data);
            if !item_ptr.is_null() {
                res.push(from_glib_none(item_ptr));
            }
            ptr = (*ptr).next;
        }
        res
    }

    unsafe fn from_glib_container_as_vec(ptr: *mut glib_sys::GList) -> Vec<T> {
        let res = FromGlibPtrArrayContainerAsVec::from_glib_none_as_vec(ptr);
        glib_sys::g_list_free(ptr);
        res
    }

    unsafe fn from_glib_full_as_vec(mut ptr: *mut glib_sys::GList) -> Vec<T> {
        let orig_ptr = ptr;
        let mut res = Vec::new();
        while !ptr.is_null() {
            let item_ptr: <T as GlibPtrDefault>::GlibType = Ptr::from((*ptr).data);
            if !item_ptr.is_null() {
                res.push(from_glib_full(item_ptr));
            }
            ptr = (*ptr).next;
        }
        glib_sys::g_list_free(orig_ptr);
        res
    }
}

impl<T> FromGlibContainerAsVec<<T as GlibPtrDefault>::GlibType, *const glib_sys::GList> for T
where
    T: GlibPtrDefault
        + FromGlibPtrNone<<T as GlibPtrDefault>::GlibType>
        + FromGlibPtrFull<<T as GlibPtrDefault>::GlibType>,
{
    unsafe fn from_glib_none_num_as_vec(ptr: *const glib_sys::GList, num: usize) -> Vec<T> {
        FromGlibContainerAsVec::from_glib_none_num_as_vec(mut_override(ptr), num)
    }

    unsafe fn from_glib_container_num_as_vec(_: *const glib_sys::GList, _: usize) -> Vec<T> {
        // Can't really free a *const
        unimplemented!()
    }

    unsafe fn from_glib_full_num_as_vec(_: *const glib_sys::GList, _: usize) -> Vec<T> {
        // Can't really free a *const
        unimplemented!()
    }
}

impl<T> FromGlibPtrArrayContainerAsVec<<T as GlibPtrDefault>::GlibType, *const glib_sys::GList>
    for T
where
    T: GlibPtrDefault
        + FromGlibPtrNone<<T as GlibPtrDefault>::GlibType>
        + FromGlibPtrFull<<T as GlibPtrDefault>::GlibType>,
{
    unsafe fn from_glib_none_as_vec(ptr: *const glib_sys::GList) -> Vec<T> {
        FromGlibPtrArrayContainerAsVec::from_glib_none_as_vec(mut_override(ptr))
    }

    unsafe fn from_glib_container_as_vec(_: *const glib_sys::GList) -> Vec<T> {
        // Can't really free a *const
        unimplemented!()
    }

    unsafe fn from_glib_full_as_vec(_: *const glib_sys::GList) -> Vec<T> {
        // Can't really free a *const
        unimplemented!()
    }
}

impl<T> FromGlibContainerAsVec<<T as GlibPtrDefault>::GlibType, *const glib_sys::GSList> for T
where
    T: GlibPtrDefault
        + FromGlibPtrNone<<T as GlibPtrDefault>::GlibType>
        + FromGlibPtrFull<<T as GlibPtrDefault>::GlibType>,
{
    unsafe fn from_glib_none_num_as_vec(ptr: *const glib_sys::GSList, num: usize) -> Vec<T> {
        FromGlibContainerAsVec::from_glib_none_num_as_vec(mut_override(ptr), num)
    }

    unsafe fn from_glib_container_num_as_vec(_: *const glib_sys::GSList, _: usize) -> Vec<T> {
        // Can't really free a *const
        unimplemented!()
    }

    unsafe fn from_glib_full_num_as_vec(_: *const glib_sys::GSList, _: usize) -> Vec<T> {
        // Can't really free a *const
        unimplemented!()
    }
}

impl<T> FromGlibPtrArrayContainerAsVec<<T as GlibPtrDefault>::GlibType, *const glib_sys::GSList>
    for T
where
    T: GlibPtrDefault
        + FromGlibPtrNone<<T as GlibPtrDefault>::GlibType>
        + FromGlibPtrFull<<T as GlibPtrDefault>::GlibType>,
{
    unsafe fn from_glib_none_as_vec(ptr: *const glib_sys::GSList) -> Vec<T> {
        FromGlibPtrArrayContainerAsVec::from_glib_none_as_vec(mut_override(ptr))
    }

    unsafe fn from_glib_container_as_vec(_: *const glib_sys::GSList) -> Vec<T> {
        // Can't really free a *const
        unimplemented!()
    }

    unsafe fn from_glib_full_as_vec(_: *const glib_sys::GSList) -> Vec<T> {
        // Can't really free a *const
        unimplemented!()
    }
}

#[allow(clippy::implicit_hasher)]
impl FromGlibContainer<*const c_char, *mut glib_sys::GHashTable> for HashMap<String, String> {
    unsafe fn from_glib_none_num(ptr: *mut glib_sys::GHashTable, _: usize) -> Self {
        FromGlibPtrContainer::from_glib_none(ptr)
    }

    unsafe fn from_glib_container_num(ptr: *mut glib_sys::GHashTable, _: usize) -> Self {
        FromGlibPtrContainer::from_glib_full(ptr)
    }

    unsafe fn from_glib_full_num(ptr: *mut glib_sys::GHashTable, _: usize) -> Self {
        FromGlibPtrContainer::from_glib_full(ptr)
    }
}

#[allow(clippy::implicit_hasher)]
impl FromGlibPtrContainer<*const c_char, *mut glib_sys::GHashTable> for HashMap<String, String> {
    unsafe fn from_glib_none(ptr: *mut glib_sys::GHashTable) -> Self {
        unsafe extern "C" fn read_string_hash_table(
            key: glib_sys::gpointer,
            value: glib_sys::gpointer,
            hash_map: glib_sys::gpointer,
        ) {
            let key: String = from_glib_none(key as *const c_char);
            let value: String = from_glib_none(value as *const c_char);
            let hash_map: &mut HashMap<String, String> =
                &mut *(hash_map as *mut HashMap<String, String>);
            hash_map.insert(key, value);
        }
        let mut map = HashMap::new();
        glib_sys::g_hash_table_foreach(
            ptr,
            Some(read_string_hash_table),
            &mut map as *mut HashMap<String, String> as *mut _,
        );
        map
    }

    unsafe fn from_glib_container(ptr: *mut glib_sys::GHashTable) -> Self {
        FromGlibPtrContainer::from_glib_full(ptr)
    }

    unsafe fn from_glib_full(ptr: *mut glib_sys::GHashTable) -> Self {
        let map = FromGlibPtrContainer::from_glib_none(ptr);
        glib_sys::g_hash_table_unref(ptr);
        map
    }
}

impl<T> FromGlibContainerAsVec<<T as GlibPtrDefault>::GlibType, *mut glib_sys::GPtrArray> for T
where
    T: GlibPtrDefault
        + FromGlibPtrNone<<T as GlibPtrDefault>::GlibType>
        + FromGlibPtrFull<<T as GlibPtrDefault>::GlibType>,
{
    unsafe fn from_glib_none_num_as_vec(ptr: *mut glib_sys::GPtrArray, num: usize) -> Vec<T> {
        if num == 0 || ptr.is_null() {
            return Vec::new();
        }
        let pdata = (*ptr).pdata;
        assert!((*ptr).len as usize >= num);
        let mut res = Vec::with_capacity(num);
        for i in 0..num {
            let item_ptr: <T as GlibPtrDefault>::GlibType = Ptr::from(ptr::read(pdata.add(i)));
            if !item_ptr.is_null() {
                res.push(from_glib_none(item_ptr));
            }
        }
        res
    }

    unsafe fn from_glib_container_num_as_vec(ptr: *mut glib_sys::GPtrArray, num: usize) -> Vec<T> {
        let res = FromGlibContainer::from_glib_none_num(ptr, num);
        if !ptr.is_null() {
            glib_sys::g_ptr_array_unref(ptr);
        }
        res
    }

    unsafe fn from_glib_full_num_as_vec(ptr: *mut glib_sys::GPtrArray, num: usize) -> Vec<T> {
        if num == 0 || ptr.is_null() {
            return Vec::new();
        }
        let pdata = (*ptr).pdata;
        assert!((*ptr).len as usize >= num);
        let mut res = Vec::with_capacity(num);
        for i in 0..num {
            let item_ptr: <T as GlibPtrDefault>::GlibType = Ptr::from(ptr::read(pdata.add(i)));
            if !item_ptr.is_null() {
                res.push(from_glib_none(item_ptr));
            }
        }
        glib_sys::g_ptr_array_unref(ptr);
        res
    }
}

impl<T> FromGlibPtrArrayContainerAsVec<<T as GlibPtrDefault>::GlibType, *mut glib_sys::GPtrArray>
    for T
where
    T: GlibPtrDefault
        + FromGlibPtrNone<<T as GlibPtrDefault>::GlibType>
        + FromGlibPtrFull<<T as GlibPtrDefault>::GlibType>,
{
    unsafe fn from_glib_none_as_vec(ptr: *mut glib_sys::GPtrArray) -> Vec<T> {
        let num = (*ptr).len as usize;
        FromGlibContainer::from_glib_none_num(ptr, num)
    }

    unsafe fn from_glib_container_as_vec(ptr: *mut glib_sys::GPtrArray) -> Vec<T> {
        let num = (*ptr).len as usize;
        FromGlibContainer::from_glib_container_num(ptr, num)
    }

    unsafe fn from_glib_full_as_vec(ptr: *mut glib_sys::GPtrArray) -> Vec<T> {
        let num = (*ptr).len as usize;
        FromGlibContainer::from_glib_full_num(ptr, num)
    }
}

impl<T> FromGlibContainerAsVec<<T as GlibPtrDefault>::GlibType, *const glib_sys::GPtrArray> for T
where
    T: GlibPtrDefault
        + FromGlibPtrNone<<T as GlibPtrDefault>::GlibType>
        + FromGlibPtrFull<<T as GlibPtrDefault>::GlibType>,
{
    unsafe fn from_glib_none_num_as_vec(ptr: *const glib_sys::GPtrArray, num: usize) -> Vec<T> {
<<<<<<< HEAD
        FromGlibContainer::from_glib_none_num(mut_override(ptr), num)
=======
        FromGlibContainerAsVec::from_glib_none_num_as_vec(mut_override(ptr), num)
>>>>>>> 9edc9b43
    }

    unsafe fn from_glib_container_num_as_vec(_: *const glib_sys::GPtrArray, _: usize) -> Vec<T> {
        // Can't really free a *const
        unimplemented!()
    }

    unsafe fn from_glib_full_num_as_vec(_: *const glib_sys::GPtrArray, _: usize) -> Vec<T> {
        // Can't really free a *const
        unimplemented!()
    }
}

impl<T> FromGlibPtrArrayContainerAsVec<<T as GlibPtrDefault>::GlibType, *const glib_sys::GPtrArray>
    for T
where
    T: GlibPtrDefault
        + FromGlibPtrNone<<T as GlibPtrDefault>::GlibType>
        + FromGlibPtrFull<<T as GlibPtrDefault>::GlibType>,
{
    unsafe fn from_glib_none_as_vec(ptr: *const glib_sys::GPtrArray) -> Vec<T> {
<<<<<<< HEAD
        FromGlibPtrContainer::from_glib_none(mut_override(ptr))
=======
        FromGlibPtrArrayContainerAsVec::from_glib_none_as_vec(mut_override(ptr))
>>>>>>> 9edc9b43
    }

    unsafe fn from_glib_container_as_vec(_: *const glib_sys::GPtrArray) -> Vec<T> {
        // Can't really free a *const
        unimplemented!()
    }

    unsafe fn from_glib_full_as_vec(_: *const glib_sys::GPtrArray) -> Vec<T> {
        // Can't really free a *const
        unimplemented!()
    }
}

#[cfg(test)]
mod tests {
    extern crate tempfile;
    use self::tempfile::tempdir;
    use std::fs;

    use super::*;
    use glib_sys;
    use gstring::GString;
    use std::collections::HashMap;

    #[test]
    fn string_hash_map() {
        let mut map = HashMap::new();
        map.insert("A".into(), "1".into());
        map.insert("B".into(), "2".into());
        map.insert("C".into(), "3".into());
        let ptr: *mut glib_sys::GHashTable = map.to_glib_full();
        let map = unsafe { HashMap::from_glib_full(ptr) };
        assert_eq!(map.get("A"), Some(&"1".into()));
        assert_eq!(map.get("B"), Some(&"2".into()));
        assert_eq!(map.get("C"), Some(&"3".into()));
    }

    #[test]
    fn string_array() {
        let v = vec!["A".to_string(), "B".to_string(), "C".to_string()];
        let stash = v.to_glib_none();
        let ptr: *mut *mut c_char = stash.0;
        let ptr_copy = unsafe { glib_sys::g_strdupv(ptr) };

        let actual: Vec<String> = unsafe { FromGlibPtrContainer::from_glib_full(ptr_copy) };
        assert_eq!(v, actual);
    }

    #[test]
    fn gstring_array() {
        let v = vec!["A".to_string(), "B".to_string(), "C".to_string()];
        let stash = v.to_glib_none();
        let ptr: *mut *mut c_char = stash.0;
        let ptr_copy = unsafe { glib_sys::g_strdupv(ptr) };

        let actual: Vec<GString> = unsafe { FromGlibPtrContainer::from_glib_full(ptr_copy) };
        assert_eq!(v, actual);
    }

    #[test]
    fn ptr_array() {
        let strings = &["A", "B", "C"];
        let (ptr, _stash) =
            ToGlibContainerFromSlice::<*mut glib_sys::GPtrArray>::to_glib_none_from_slice(strings);
        let v: Vec<GString> = unsafe { FromGlibPtrArrayContainerAsVec::from_glib_none_as_vec(ptr) };
        assert_eq!(&v, strings);
    }

    #[test]
    #[cfg(not(target_os = "macos"))]
    fn test_paths() {
        let tmp_dir = tempdir().unwrap();

        // Test if passing paths to GLib and getting them back
        // gives us useful results
        let dir_1 = tmp_dir.path().join("abcd");
        fs::create_dir(&dir_1).unwrap();
        assert_eq!(::path_get_basename(&dir_1), Some("abcd".into()));
        assert_eq!(
            ::path_get_basename(dir_1.canonicalize().unwrap()),
            Some("abcd".into())
        );
        assert_eq!(
            ::path_get_dirname(dir_1.canonicalize().unwrap()),
            Some(tmp_dir.path().into())
        );
        assert!(::file_test(&dir_1, ::FileTest::EXISTS | ::FileTest::IS_DIR));
        assert!(::file_test(
            &dir_1.canonicalize().unwrap(),
            ::FileTest::EXISTS | ::FileTest::IS_DIR
        ));

        // And test with some non-ASCII characters
        let dir_2 = tmp_dir.as_ref().join("øäöü");
        fs::create_dir(&dir_2).unwrap();
        assert_eq!(::path_get_basename(&dir_2), Some("øäöü".into()));
        assert_eq!(
            ::path_get_basename(dir_2.canonicalize().unwrap()),
            Some("øäöü".into())
        );
        assert_eq!(
            ::path_get_dirname(dir_2.canonicalize().unwrap()),
            Some(tmp_dir.path().into())
        );
        assert!(::file_test(&dir_2, ::FileTest::EXISTS | ::FileTest::IS_DIR));
        assert!(::file_test(
            &dir_2.canonicalize().unwrap(),
            ::FileTest::EXISTS | ::FileTest::IS_DIR
        ));
    }

    #[test]
    #[cfg(target_os = "macos")]
    fn test_paths() {
        let t_dir = tempdir().unwrap();
        let tmp_dir = t_dir.path().canonicalize().unwrap();

        // Test if passing paths to GLib and getting them back
        // gives us useful results
        let dir_1 = tmp_dir.join("abcd");
        fs::create_dir(&dir_1).unwrap();
        assert_eq!(::path_get_basename(&dir_1), Some("abcd".into()));
        assert_eq!(
            ::path_get_basename(dir_1.canonicalize().unwrap()),
            Some("abcd".into())
        );
        assert_eq!(
            ::path_get_dirname(dir_1.canonicalize().unwrap()),
            Some(tmp_dir)
        );
        assert!(::file_test(&dir_1, ::FileTest::EXISTS | ::FileTest::IS_DIR));
        assert!(::file_test(
            &dir_1.canonicalize().unwrap(),
            ::FileTest::EXISTS | ::FileTest::IS_DIR
        ));
    }
}<|MERGE_RESOLUTION|>--- conflicted
+++ resolved
@@ -2187,11 +2187,7 @@
         + FromGlibPtrFull<<T as GlibPtrDefault>::GlibType>,
 {
     unsafe fn from_glib_none_num_as_vec(ptr: *const glib_sys::GPtrArray, num: usize) -> Vec<T> {
-<<<<<<< HEAD
-        FromGlibContainer::from_glib_none_num(mut_override(ptr), num)
-=======
         FromGlibContainerAsVec::from_glib_none_num_as_vec(mut_override(ptr), num)
->>>>>>> 9edc9b43
     }
 
     unsafe fn from_glib_container_num_as_vec(_: *const glib_sys::GPtrArray, _: usize) -> Vec<T> {
@@ -2213,11 +2209,7 @@
         + FromGlibPtrFull<<T as GlibPtrDefault>::GlibType>,
 {
     unsafe fn from_glib_none_as_vec(ptr: *const glib_sys::GPtrArray) -> Vec<T> {
-<<<<<<< HEAD
-        FromGlibPtrContainer::from_glib_none(mut_override(ptr))
-=======
         FromGlibPtrArrayContainerAsVec::from_glib_none_as_vec(mut_override(ptr))
->>>>>>> 9edc9b43
     }
 
     unsafe fn from_glib_container_as_vec(_: *const glib_sys::GPtrArray) -> Vec<T> {
