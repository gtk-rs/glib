[package]
name = "glib"
documentation = "http://gtk-rs.org/docs/glib/"
homepage = "http://gtk-rs.org/"
authors = ["The Gtk-rs Project Developers"]
description = "Rust bindings for the GLib library"
readme = "README.md"
version = "0.5.0"
keywords = ["glib", "gtk-rs", "gnome", "GUI"]
repository = "https://github.com/gtk-rs/glib"
license = "MIT"
exclude = [
    "gir-files/*",
]

[badges]
appveyor = { repository = "GuillaumeGomez/glib", service = "github" }
travis-ci = { repository = "gtk-rs/glib" }

[lib]
name = "glib"

[dependencies]
lazy_static = "1.0"
libc = "0.2"
bitflags = "1.0"
<<<<<<< HEAD
gobject-sys = "0.6.0"
glib-sys = "0.6.0"
=======
futures-preview = { version = "0.2", optional = true }

glib-sys = { git = "https://github.com/gtk-rs/sys" }
gobject-sys = { git = "https://github.com/gtk-rs/sys" }
>>>>>>> 8b4f4a16

[dev-dependencies]
tempdir = "0.3"

[features]
v2_34 = ["glib-sys/v2_34", "gobject-sys/v2_34"]
v2_36 = ["v2_34", "glib-sys/v2_36", "gobject-sys/v2_36"]
v2_38 = ["v2_36", "glib-sys/v2_38", "gobject-sys/v2_38"]
v2_40 = ["v2_38", "glib-sys/v2_40"]
v2_44 = ["v2_40", "glib-sys/v2_44", "gobject-sys/v2_44"]
v2_46 = ["v2_44", "glib-sys/v2_46", "gobject-sys/v2_46"]
v2_48 = ["v2_46", "glib-sys/v2_48"]
v2_50 = ["v2_48", "glib-sys/v2_50"]
v2_52 = ["v2_50", "glib-sys/v2_52"]
v2_54 = ["v2_52", "glib-sys/v2_54", "gobject-sys/v2_54"]
v2_56 = ["v2_54", "glib-sys/v2_56"]
futures = ["futures-preview", "v2_36"]
dox = ["glib-sys/dox", "gobject-sys/dox"]<|MERGE_RESOLUTION|>--- conflicted
+++ resolved
@@ -24,15 +24,9 @@
 lazy_static = "1.0"
 libc = "0.2"
 bitflags = "1.0"
-<<<<<<< HEAD
+futures-preview = { version = "0.2", optional = true }
+glib-sys = "0.6.0"
 gobject-sys = "0.6.0"
-glib-sys = "0.6.0"
-=======
-futures-preview = { version = "0.2", optional = true }
-
-glib-sys = { git = "https://github.com/gtk-rs/sys" }
-gobject-sys = { git = "https://github.com/gtk-rs/sys" }
->>>>>>> 8b4f4a16
 
 [dev-dependencies]
 tempdir = "0.3"
