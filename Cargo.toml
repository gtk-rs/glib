[package]
name = "glib"
documentation = "http://gtk-rs.org/docs/glib/"
homepage = "http://gtk-rs.org/"
authors = ["The Gtk-rs Project Developers"]
description = "Rust bindings for the GLib library"
readme = "README.md"
version = "0.7.0"
keywords = ["glib", "gtk-rs", "gnome", "GUI"]
repository = "https://github.com/gtk-rs/glib"
license = "MIT"
exclude = [
    "gir-files/*",
]

[badges]
appveyor = { repository = "GuillaumeGomez/glib", service = "github" }
travis-ci = { repository = "gtk-rs/glib" }

[lib]
name = "glib"

[dependencies]
lazy_static = "1.2"
libc = "0.2"
bitflags = "1.0"
<<<<<<< HEAD
gobject-sys = "0.8.0"
glib-sys = "0.8.0"
futures-preview = { version = "0.2", optional = true }
=======
futures-preview = { version = "0.3.0-alpha", optional = true }
glib-sys = { git = "https://github.com/gtk-rs/sys" }
gobject-sys = { git = "https://github.com/gtk-rs/sys" }
>>>>>>> 9202a46b

[dev-dependencies]
tempfile = "3"

[features]
v2_44 = ["glib-sys/v2_44", "gobject-sys/v2_44"]
v2_46 = ["v2_44", "glib-sys/v2_46", "gobject-sys/v2_46"]
v2_48 = ["v2_46", "glib-sys/v2_48"]
v2_50 = ["v2_48", "glib-sys/v2_50"]
v2_52 = ["v2_50", "glib-sys/v2_52"]
v2_54 = ["v2_52", "glib-sys/v2_54", "gobject-sys/v2_54"]
v2_56 = ["v2_54", "glib-sys/v2_56"]
v2_58 = ["v2_56", "glib-sys/v2_58"]
futures = ["futures-preview"]
subclassing = []
dox = ["glib-sys/dox", "gobject-sys/dox"]<|MERGE_RESOLUTION|>--- conflicted
+++ resolved
@@ -24,15 +24,9 @@
 lazy_static = "1.2"
 libc = "0.2"
 bitflags = "1.0"
-<<<<<<< HEAD
 gobject-sys = "0.8.0"
 glib-sys = "0.8.0"
-futures-preview = { version = "0.2", optional = true }
-=======
 futures-preview = { version = "0.3.0-alpha", optional = true }
-glib-sys = { git = "https://github.com/gtk-rs/sys" }
-gobject-sys = { git = "https://github.com/gtk-rs/sys" }
->>>>>>> 9202a46b
 
 [dev-dependencies]
 tempfile = "3"
