--- conflicted
+++ resolved
@@ -5,11 +5,7 @@
 authors = ["The Gtk-rs Project Developers"]
 description = "Rust bindings for the GLib library"
 readme = "README.md"
-<<<<<<< HEAD
-version = "0.9.1"
-=======
 version = "0.9.3"
->>>>>>> 9edc9b43
 keywords = ["glib", "gtk-rs", "gnome", "GUI"]
 repository = "https://github.com/gtk-rs/glib"
 license = "MIT"
@@ -34,14 +30,9 @@
 futures-executor = "0.3"
 futures-util = "0.3"
 futures-channel = "0.3"
-<<<<<<< HEAD
 glib-sys = "0.9.1"
 gobject-sys = "0.9.1"
-=======
-glib-sys = { git = "https://github.com/gtk-rs/sys" }
-gobject-sys = { git = "https://github.com/gtk-rs/sys" }
-glib-macros = { path = "glib-macros" }
->>>>>>> 9edc9b43
+glib-macros = "0.9"
 
 [dev-dependencies]
 tempfile = "3"
